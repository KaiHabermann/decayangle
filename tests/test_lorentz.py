--- conflicted
+++ resolved
@@ -21,12 +21,7 @@
     definitions = []
     for i in range(100):
         args = np.random.rand(6) * np.pi
-        definitions.append(args.copy())
-<<<<<<< HEAD
         args[-1] = args[-1] + 2 * np.pi
-=======
-        args[-3] = args[-3] + 2 * np.pi
->>>>>>> 6f0e205f
         definitions.append(args)
     return definitions
 
