--- conflicted
+++ resolved
@@ -520,9 +520,6 @@
         tg.topologies[0],
         momenta,
         convention="invalid",
-<<<<<<< HEAD
-    )
-=======
     )
 
 
@@ -531,5 +528,4 @@
     test_lotentz2(boost_definitions())
     test_helicity_angles()
     test_conventions(np.random.rand(4, 3))
-    test_daltiz_plot_decomposition([np.random.rand(3, 100, 3) for _ in range(3)])
->>>>>>> 63eee0f6
+    test_daltiz_plot_decomposition([np.random.rand(3, 100, 3) for _ in range(3)])