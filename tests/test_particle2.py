from decayangle.decay_topology import Topology, Node
from decayangle.lorentz import LorentzTrafo
from decayangle.kinematics import boost_to_rest
from decayangle.config import config as cfg
import numpy as np


def test_particle2():
    cfg.sorting = "off"
    topo1 = Topology(0, ((2, 3), 1))
    topo2 = Topology(0, ((3, 2), 1))
    print("Topology 1:", topo1)
    print("Topology 2:", topo2)

    momenta = {
        1: np.array([0.0, 0.0, -0.4373593403089831, 1.035197462060021]),
        2: np.array([0.466794284860449, 0.0, 0.1935604618890383, 0.7064556158132482]),
        3: np.array([-0.466794284860449, 0.0, 0.2437988784199448, 0.5448069221267302]),
    }
    x, y = np.linspace(-np.pi + 1e-5, np.pi - 1e-5, 30), np.linspace(
        -np.pi + 1e-5, np.pi - 1e-5, 30
    )
    X, Y = np.meshgrid(x, y)
    rotation = LorentzTrafo(0, 0, 0, X, 1.0, Y)
    momenta = {i: rotation.matrix_4x4 @ p for i, p in momenta.items()}
    wigner_angles = topo1.relative_wigner_angles(topo2, momenta)

<<<<<<< HEAD
    for particle in [1, 2, 3]:
        # this will always be 0, since the chain of boosts and rotations into the particle i rest frame is order independent
        # this is, because the final state frame is determined by the boost axis from the second to last frame into the last frame. This is not ordering dependent.
        print(f"Particle {particle}:", wigner_angles[particle])
        assert np.allclose(wigner_angles[particle].theta_rf, 0, atol=1e-7)

        # the total has to be 0, since the z axis does not change, when theta is 0
        assert np.allclose(
            wigner_angles[particle].psi_rf + wigner_angles[particle].phi_rf, 0
        )

=======
>>>>>>> 63eee0f6
    hel1 = topo1.helicity_angles(momenta)
    hel2 = topo2.helicity_angles(momenta)

    assert np.allclose(hel1[(2, 3)].theta_rf, (np.pi - hel2[(3, 2)].theta_rf))

<<<<<<< HEAD
    print(hel1[(2, 3)].theta_rf, -(np.pi + hel2[(3, 2)].theta_rf))
    assert np.allclose(hel1[(2, 3)].theta_rf, -(np.pi + hel2[(3, 2)].theta_rf))

    assert np.allclose(hel1[(2, 3)].psi_rf, hel2[(3, 2)].psi_rf - np.pi)
    print(hel1_m_phi[(2, 3)], hel2_m_phi[(3, 2)])
=======
    assert np.allclose(
        hel1[(2, 3)].psi_rf - hel2[(3, 2)].psi_rf + wigner_angles[2].phi_rf, np.pi
    )
>>>>>>> 63eee0f6

    cfg.sorting = "value"


if __name__ == "__main__":
    test_particle2()<|MERGE_RESOLUTION|>--- conflicted
+++ resolved
@@ -25,36 +25,14 @@
     momenta = {i: rotation.matrix_4x4 @ p for i, p in momenta.items()}
     wigner_angles = topo1.relative_wigner_angles(topo2, momenta)
 
-<<<<<<< HEAD
-    for particle in [1, 2, 3]:
-        # this will always be 0, since the chain of boosts and rotations into the particle i rest frame is order independent
-        # this is, because the final state frame is determined by the boost axis from the second to last frame into the last frame. This is not ordering dependent.
-        print(f"Particle {particle}:", wigner_angles[particle])
-        assert np.allclose(wigner_angles[particle].theta_rf, 0, atol=1e-7)
-
-        # the total has to be 0, since the z axis does not change, when theta is 0
-        assert np.allclose(
-            wigner_angles[particle].psi_rf + wigner_angles[particle].phi_rf, 0
-        )
-
-=======
->>>>>>> 63eee0f6
     hel1 = topo1.helicity_angles(momenta)
     hel2 = topo2.helicity_angles(momenta)
 
     assert np.allclose(hel1[(2, 3)].theta_rf, (np.pi - hel2[(3, 2)].theta_rf))
 
-<<<<<<< HEAD
-    print(hel1[(2, 3)].theta_rf, -(np.pi + hel2[(3, 2)].theta_rf))
-    assert np.allclose(hel1[(2, 3)].theta_rf, -(np.pi + hel2[(3, 2)].theta_rf))
-
-    assert np.allclose(hel1[(2, 3)].psi_rf, hel2[(3, 2)].psi_rf - np.pi)
-    print(hel1_m_phi[(2, 3)], hel2_m_phi[(3, 2)])
-=======
     assert np.allclose(
         hel1[(2, 3)].psi_rf - hel2[(3, 2)].psi_rf + wigner_angles[2].phi_rf, np.pi
     )
->>>>>>> 63eee0f6
 
     cfg.sorting = "value"
 
