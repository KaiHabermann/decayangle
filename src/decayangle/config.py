from decayangle.backend import jax_backend, numpy_backend
from types import ModuleType
from typing import Tuple, List, Union

class _cfg:
    __state = {
        "backend": "numpy",
        "sorting": "value",
        "numerical_safety_checks": True,
<<<<<<< HEAD
        "gamma_tolerance": 1e-10
=======
        "gamma_tolerance": 1e-10,
        "shift_precision": 1e-10,
>>>>>>> 6f0e205f
    }
    backend_map = {
        "jax": jax_backend,
        "numpy": numpy_backend,
    }

    @property
    def backend(self) -> ModuleType:
        """The backend to use for the calculations

        Returns:
            module : The backend module
        """
        if self.__state["backend"] not in self.backend_map:
            raise ValueError(f"Backend {self.__state['backend']} not found")
        return self.backend_map[self.__state["backend"]]

    @backend.setter
    def backend(self, value) -> str:
        if value not in self.backend_map:
            raise ValueError(f"Backend {value} not found")
        old_value = self.__state["backend"]
        self.__state["backend"] = value
        return old_value

    @property
    def sorting(self) -> str:
        return self.__state["sorting"]

    @sorting.setter
    def sorting(self, value) -> str:
        if value not in ["off", "value"]:
            raise ValueError(
                f"Node sorting {value} not found"
                "Only 'value' and 'off' are allowed for the time being"
            )
        old_value = self.__state["sorting"]
        self.__state["sorting"] = value
        return old_value
    
    @property
    def numerical_safety_checks(self) -> bool:
        return self.__state["numerical_safety_checks"]
    
    @numerical_safety_checks.setter
    def numerical_safety_checks(self, value:bool) -> bool:
        if not isinstance(value, bool):
            raise ValueError(f"Value {value} or type {type(value)} not understood for numerical_safety_checks")
        old_value = self.__state["numerical_safety_checks"]
        self.__state["numerical_safety_checks"] = value
        return old_value
    
    @property
    def gamma_tolerance(self) -> float:
        return self.__state["gamma_tolerance"]
    
    @gamma_tolerance.setter
    def gamma_tolerance(self, new_value: float) -> float:
        old_value = self.gamma_tolerance
        self.__state["gamma_tolerance"] = new_value
        return old_value
<<<<<<< HEAD
=======

    @property
    def shift_precision(self) -> float:
        return self.__state["shift_precision"]
    
    @shift_precision.setter
    def shift_precision(self, new_value) -> float:
        old_value = self.shift_precision
        self.__state["shift_precision"] = new_value
        return old_value

>>>>>>> 6f0e205f

    def __value_sorting_fun(self, value: Union[int, tuple, list]) -> Union[int, tuple, list]:
        """Sort the value by lenght of the tuple first and then by absolute value of the integers
        Two tuples of the same length are sorted by the first element

        Returns:
            the sorted value
        """
        def key(value):
            if isinstance(value, tuple):
                # this is a hack to make sure, that the order of the daughters is consistent
                # it will fail, if there are more than 10000 particles in the final state
                # but this is not realistic for the time being
                return -len(value) * 10000 + value[0]
            if isinstance(value, int):
                return abs(value)

            raise ValueError(
                f"Value {value} of type {type(value)} not understood for sorting"
            )

        if isinstance(value, int):
            return value
        
        if isinstance(value, tuple):
            return tuple(sorted(value, key=key))
        
        if isinstance(value, list):
            return sorted(value, key=key)
        
        raise ValueError(f"Value {value} of type {type(value)} not understood for sorting")

    def ordering_function(self, value):
        if self.sorting == "value":
            return self.__value_sorting_fun(value)
        if self.sorting == "off":
            return value

        raise ValueError(f"Node sorting {self.sorting} not found")
    
    def raise_if_safety_on(self, exception: Exception):
        if self.numerical_safety_checks:
            raise exception


config = _cfg()<|MERGE_RESOLUTION|>--- conflicted
+++ resolved
@@ -7,12 +7,8 @@
         "backend": "numpy",
         "sorting": "value",
         "numerical_safety_checks": True,
-<<<<<<< HEAD
-        "gamma_tolerance": 1e-10
-=======
         "gamma_tolerance": 1e-10,
         "shift_precision": 1e-10,
->>>>>>> 6f0e205f
     }
     backend_map = {
         "jax": jax_backend,
@@ -74,8 +70,6 @@
         old_value = self.gamma_tolerance
         self.__state["gamma_tolerance"] = new_value
         return old_value
-<<<<<<< HEAD
-=======
 
     @property
     def shift_precision(self) -> float:
@@ -87,7 +81,6 @@
         self.__state["shift_precision"] = new_value
         return old_value
 
->>>>>>> 6f0e205f
 
     def __value_sorting_fun(self, value: Union[int, tuple, list]) -> Union[int, tuple, list]:
         """Sort the value by lenght of the tuple first and then by absolute value of the integers
