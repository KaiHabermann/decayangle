from __future__ import annotations
from typing import List, Tuple, Union, Any, Dict, Optional, Generator, Callable, Literal
from collections import namedtuple
import numpy as np
from jax import numpy as jnp
import networkx as nx
from decayangle.lorentz import LorentzTrafo
from decayangle import kinematics as akm
from decayangle.numerics_helpers import matrix_vector_product
from decayangle.config import config as cfg

cb = cfg.backend

HelicityAngles = namedtuple("HelicityAngles", ["phi_rf", "theta_rf"])


def flat(l) -> Generator:
    """Flatten a nested list

    Args:
        l (list): the list to flatten

    Returns:
        list: the flattened list as a generator
    """
    if isinstance(l, (tuple, list)):
        for el in l:
            yield from flat(el)
    else:
        yield l


class Node:
    """
    Class to represent a node in a decay topology. The node can have daughters, which are also nodes.
    The value of a node is either an integer or a tuple of integers. A tuple implies that the node will finally decay into the particles given in the tuple.
    The ordering function is used to sort the daughters and the values of the composite nodes.

    Attributes:
        value (Union[int, Tuple[int]]): the value of the node
        parent (Node): the parent node of the node
        daughters (Tuple[Node]): the daughters of the node
        ordering_function (function): function ordering the daughters and node values of the node
    """

    @staticmethod
    def construct_topology(node: Node, topology: Tuple[Union[int, tuple]]):
        """Construct a topology from a tuple of integers and tuples, in the form like the string representation of a topology

        i.e. ((1,2), 3)
        or ((1, (2, 3)), 4) for a four body decay

        Args:
            node (Node): the node to add the daughters to
            topology (List[Union[int, tuple]]): the topology to construct
        """
        if not isinstance(topology, tuple):
            return
        left = Node(tuple(flat(topology[0])))
        right = Node(tuple(flat(topology[1])))
        node.add_daughter(left)
        node.add_daughter(right)
        Node.construct_topology(left, topology[0])
        Node.construct_topology(right, topology[1])

    @classmethod
    def get_node(cls, value: Union[int, Tuple[int], Node]) -> Node:
        """Get a node from a value or return the value if a node is given

        Args:
            value (Union[int, Tuple[int], Node]): the value of the node

        Returns:
            Node: the node
        """
        if isinstance(value, Node):
            return value
        return cls(value)

    def __init__(self, value: Union[Any, tuple], ordering_function=None):
        if ordering_function is not None:
            self.__sorting_fun = ordering_function
        else:
            self.__sorting_fun = cfg.ordering_function

        if isinstance(value, tuple):
            if len(value) == 0:
                raise ValueError(
                    "Node value has to be an integer or a tuple of integers"
                )
            if len(value) == 1:
                # a single element in a tuple should have the value of the element
                # tuples are only for composites
                self.value = value[0]
            else:
                self.value = tuple(self.ordering_function(value))
        else:
            if not isinstance(value, int):
                raise ValueError(
                    "Node value has to be an integer or a tuple of integers"
                )
            if value < 0:
                raise ValueError("Node value has to be a positive integer or 0")
            if value > 10000:
                raise ValueError(
                    "Node value has to be smaller than 10000 to ensure consistent sorting of daughters"
                )
            self.value = value
        self.__daughters = tuple()
        self.parent = None

    @property
    def ordering_function(self) -> Callable:
        """Get the sorting key of the node.
        This is used to sort the daughters and make sure, that the order of the daughters is consistent.

        Returns:
            int: the sorting key
        """
        return self.__sorting_fun

    @property
    def tuple(self):
        """
        Tuple representation of the node. When called on the root node of a tree, the result can be used to reconstruct the tree.

        Returns:
            tuple: the tuple representation of the node
        """
        if self.final_state:
            return self.value
        return tuple((d.tuple for d in self.daughters))

    @ordering_function.setter
    def ordering_function(self, value):
        """
        Set the sorting function for the node and all daughters
        Sorting functions are expected to return the same data type as the input
        They need to accept lists, tuples and integers as input
        """

        if not isinstance(value((1, 2, 3)), tuple):
            raise ValueError(
                "Sorting function has to be a function returning the sorted value of the same datatype and accepting tupels and lists of integers"
            )
        if not isinstance(value(1), int):
            raise ValueError(
                "Sorting function has to be a function returning the sorted value of the same datatype and accepting tupels and lists of integers"
            )

        self.__sorting_fun = value
        self.__daughters = self.__sorted_daughters()

        if isinstance(self.value, tuple):
            self.value = self.ordering_function(self.value)
        for d in self.__daughters:
            d.ordering_function = value

    def __sorted_daughters(self) -> Tuple[Node]:
        """
        Sort the daughters of the node, by passing the values to the sorting function
        Then return the daughters in the order of the sorted values
        """
        daughter_values = [d.value for d in self.__daughters]
        sorted_values = self.ordering_function(daughter_values)
        return tuple(self.__daughters[daughter_values.index(v)] for v in sorted_values)

    def add_daughter(self, daughter: Node):
        """Add a daughter to the node.
        The daughter has to be of type Node, since this function should only be called when constructing a topology.
        No checks are made to ensure that the daughter is not already a daughter of the node.
        Daughters are re-sorted after adding a new daughter.

        Args:
            daughter (Node): the daughter to add
        """
        if not isinstance(daughter, Node):
            raise ValueError("Daughter has to be a Node")

        self.__daughters = self.__daughters + (daughter,)
        self.__daughters = self.__sorted_daughters()
        daughter.parent = self

    @property
    def daughters(self) -> Tuple[Node]:
        """Get the daughters of the node

        Returns:
            List[Node]: the daughters of the node
        """
        return self.__daughters

    def __repr__(self) -> str:
        if len(self.daughters) == 0:
            return str(self.value)
        return (
            f"( {self.value} -> " + f"{', '.join([str(d) for d in self.daughters])} )"
        )

    @property
    def final_state(self) -> bool:
        """Check if the node is a final state node by checking if it has daughters

        Returns:
            bool: True if the node is a final state node, False otherwise
        """
        return len(self.daughters) == 0

    def __str__(self) -> str:
        return self.__repr__()

    def contains(self, contained_node: Node) -> bool:
        """Check if a node is contained in the topology

        Args:
            contained_node (Node): the node to check for

        Returns:
            bool: True if the node is contained in the topology, False otherwise
        """
        contained_node = Node.get_node(contained_node)
        if isinstance(self.value, int):
            if self.value == contained_node.value:
                return True
        elif set(self.value) == set(contained_node.value):
            return True
        for d in self.daughters:
            if d.contains(contained_node):
                return True
        return False

    def preorder(self) -> List[Node]:
        """Get the nodes in the tree in preorder.
        This is a recursive function, which will return the nodes in the tree in the order of the preorder traversal.
        This means, root first, then daughters in the order they were added.

        Returns:
            list: the nodes in the tree in preorder
        """
        if len(self.daughters) == 0:
            return [self]
        return [self] + [node for d in self.daughters for node in d.preorder()]

    def momentum(
        self, momenta: Dict[str, Union[jnp.ndarray, np.array]]
    ) -> Union[jnp.ndarray, np.array]:
        """Get a particles momentum

        Args:
            momenta (dict): the momenta of the final state particles

        Returns:
            the momentum of the particle, as set by the momenta dictionary
            This expects the momenta to be jax or numpy compatible
        """
        if len(self.daughters) == 0:
            return momenta[self.value]
        return sum(d.momentum(momenta) for d in self.daughters)

    def mass(
        self, momenta: Dict[str, Union[jnp.ndarray, np.array]]
    ) -> Union[jnp.ndarray, np.array]:
        """Get the mass of the particle

        Args:
            momenta (dict): the momenta of the final state particles

        Returns:
            the mass of the particle, as set by the momenta dictionary
            This expects the momenta to be jax or numpy compatible
        """
        return akm.mass(self.momentum(momenta))

    def transform(
        self, trafo: LorentzTrafo, momenta: Dict[str, Union[np.array, jnp.array]]
    ) -> Dict[int, Union[np.array, jnp.array]]:
        """Transform the momenta of the final state particles

        Args:
            trafo (LorentzTrafo): transformation to apply
            momenta (dict): the momenta of the final state particles

        Returns:
            dict: the transformed momenta
        """
        return {
            k: matrix_vector_product(trafo.matrix_4x4, v) for k, v in momenta.items()
        }

    def boost(
        self,
        target: Union[Node, int],
        momenta: Dict[str, Union[np.array, jnp.array]],
        tol: Optional[float] = None,
        convention: Literal["helicity", "minus_phi", "canonical"] = "helicity",
    ) -> LorentzTrafo:
        """Get the boost from this node to a target node
        The momenta dictionary will define the initial configuration.
        It is expected, that the momenta are jax or numpy compatible and that the momenta are given in the rest frame of this node.

        Args:
            target (Union[Node, int]): the target node to boost to
            momenta (dict): the momenta of the final state particles
            tol (float, optional): tolerance for the gamma check. Defaults to the value in the config.
            convention (Literal["helicity", "minus_phi", "canonical"], optional): the convention to use for the boost. Defaults to "helicity".
                helicity: we just rotate to be aligned with the target and boost
                minus_phi: we rotate to be aligned, boost and then roate the azimutal angle (phi or psi) back
                canonical: We rotate, boost and rotate back. Thus the action is a pure boost
        """

        if tol is None:
            tol = cfg.gamma_tolerance
        if not cb.allclose(
            akm.gamma(self.momentum(momenta)),
            cb.ones_like(akm.gamma(self.momentum(momenta))),
            rtol=tol,
        ):
            gamma = akm.gamma(self.momentum(momenta))
            cfg.raise_if_safety_on(
                ValueError(
                    f"gamma = {gamma} For the time being only particles at rest are supported as start nodes for a boost. This will be fixed in the future."
                )
            )
        target = Node.get_node(target)
        zero = cb.zeros_like(akm.time_component(self.momentum(momenta)))
        if self.value == target.value:
            return LorentzTrafo(zero, zero, zero, zero, zero, zero)

        if target not in self.daughters:
            raise ValueError(
                f"Target node {target} is not a direct daughter of this node {self}"
            )

        # boost to the rest frame of the target
<<<<<<< HEAD
        xi = -akm.rapidity(target.momentum(rotated_momenta))
        if not cb.all(cb.isfinite(xi)):
            cfg.raise_if_safety_on(
                ValueError(
                    f"Rapidity is not finite for the target {target} in the rest frame of the mother {self}."
                    f"This is likely due to a massless particle in the final state."
                    f"If you expect massless particles, you should use the has_massless_particle option in the relative_wigner_angles method."
                )
            )
=======
        xi = -akm.rapidity(target.momentum(momenta))
>>>>>>> 3b5b13be
        boost = LorentzTrafo(zero, zero, xi, zero, zero, zero)

        if convention == "helicity":
            # rotate so that the target momentum is aligned with the z axis of daughter 1
            rotation_daughter1, minus_theta_rf, minus_psi_rf = self.rotate_to(
                self.daughters[0], momenta, tol=tol
            )
            rotation = rotation_daughter1
            if target != self.daughters[0]:
                # if the target is daughter 2, we have to turn around before boosting
                rotation = LorentzTrafo(0, 0, 0, 0, -cb.pi, -cb.pi) @ rotation_daughter1
            full_transformation = boost @ rotation
        elif convention == "minus_phi":
            rotation, minus_theta_rf, minus_psi_rf = self.rotate_to(
                target, momenta, tol=tol
            )
            full_transformation = (
                LorentzTrafo(zero, zero, zero, zero, zero, minus_psi_rf)
                @ boost
                @ rotation
            )
        elif convention == "canonical":
            rotation, minus_theta_rf, minus_psi_rf = self.rotate_to(
                target, momenta, tol=tol
            )
            full_transformation = rotation.inverse() @ boost @ rotation
        else:
            raise ValueError(
                f"Convention {convention} not supported. Use 'helicity', 'minus_phi' or 'canonical'."
            )

        return full_transformation

    def align_with_daughter(
        self,
        momenta: Dict[int, Union[np.array, jnp.array]],
        nth_daughter: int = 0,
        tol: Optional[float] = None,
    ) -> Dict[int, Union[np.array, jnp.array]]:
        """Align the momenta with the nth daughter. It is written in this way, to highlight, that one can only align with the direct daughters of a node.
        This requires the momenta to be in the rest frame of the node.

        Args:
            momenta (dict): the momenta of the final state particles
            nth_daughter (int, optional): the daughter to align with. Defaults to 0.
            tol (float, optional): tolerance for the gamma check. Defaults to the value in the config.

        Returns:
            dict: the aligned momenta
        """
        if nth_daughter >= len(self.daughters):
            raise ValueError(
                f"Node {self} does not have a daughter with index {nth_daughter}"
            )
        rotation, _, _ = self.rotate_to(self.daughters[nth_daughter], momenta, tol=tol)
        return self.transform(rotation, momenta)

    def helicity_angles(
        self,
        momenta: Dict[str, Union[np.array, jnp.array]],
        tol: Optional[float] = None,
    ) -> HelicityAngles:
        """
        Get the helicity angles for the daughters of this node.
        The angles are with respect to the first daughter.
        Here the ordering scheme can be important.

        Parameters:
            momenta: Dictionary of momenta for the final state particles
            tol: Tolerance for the gamma check

        Returns:
            Helicity angles for the final state particles

        """

        # define the daughter for which the momentum should be aligned with the positive z after the rotation
        positive_z = self.daughters[0]
        _, minus_theta_rf, minus_phi_rf = self.rotate_to(positive_z, momenta, tol=tol)
        return HelicityAngles(
            -minus_phi_rf,
            -minus_theta_rf,
        )

    def rotate_to(
        self,
        target: Node,
        momenta: Dict[str, Union[np.array, jnp.array]],
        tol: Optional[float] = None,
    ) -> Tuple[
        LorentzTrafo,
        Union[float, np.array, jnp.array],
        Union[float, np.array, jnp.array],
    ]:
        """Get the rotation from this node to a target node
        The momenta dictionary will define the initial configuration.
        It is expected, that the momenta are jax or numpy compatible and that the momenta are given in the rest frame of this node.

        Args:
            target (Node): the target node to rotate to
            momenta (dict): the momenta of the final state particles
            tol (float, optional): tolerance for the gamma check. Defaults to the value in the config.

        Returns:
            rotation (LorentzTrafo): the rotation to apply
            theta_rf (Union[float, np.array, jnp.array]): the polar angle of the rotation
            psi_rf (Union[float, np.array, jnp.array]): the azimuthal angle of the rotation
        """

        if tol is None:
            tol = cfg.gamma_tolerance
        if not cb.allclose(
            akm.gamma(self.momentum(momenta)),
            cb.ones_like(akm.gamma(self.momentum(momenta))),
            rtol=tol,
        ):
            gamma = akm.gamma(self.momentum(momenta))
            cfg.raise_if_safety_on(
                ValueError(
                    f"gamma = {gamma} For the time being only particles at rest are supported as start nodes for a boost. This will be fixed in the future."
                )
            )
        zero = cb.zeros_like(akm.time_component(self.momentum(momenta)))
        if self.value == target.value:
            return LorentzTrafo(zero, zero, zero, zero, zero, zero)

        if not target in self.daughters:
            raise ValueError(
                f"Target node {target} is not a direct daughter of this node {self}"
            )

        # rotate so that the target momentum is aligned with the z axis
        minus_phi_rf, minus_theta_rf = akm.rotate_to_z_axis(target.momentum(momenta))
        rotation = LorentzTrafo(zero, zero, zero, zero, minus_theta_rf, minus_phi_rf)

        return rotation, minus_theta_rf, minus_phi_rf


class Topology:
    """A class to represent a decay topology as a tree of nodes.
    The tree is constructed from a root node, which has daughters, which can have daughters and so on.
    The final state nodes are the nodes without daughters.
    The ordering function is used to sort the daughters of the nodes and the values of the composite nodes.

    Properties:
        root (Node): the root node of the topology
        final_state_nodes (List[Node]): the final state nodes of the topology
        ordering_function (function): function ordering the daughters and node values of the topology

    """

    def __init__(
        self,
        root: Union[Node, int],
        decay_topology: Optional[List[Union[int, tuple]]] = None,
        ordering_function=None,
    ):
        """
        Constructor for the Topology class
        Topologies can be constructed from a root node and a decay topology. Or only be initialized with the root node.
        A tree then has to be construced via adding daughters to the root node.

        Args:
            root (Union[Node, int]): the root node of the topology
            decay_topology (Optional[List[Union[int, tuple]]], optional): the decay topology of the root node. Defaults to None.
            ordering_function ([type], optional): the ordering function for the nodes in the topology. Defaults to None.

        Raises:
            ValueError: If the root node already has daughters and a decay topology is given

        Examples:
        ```python
        # Initialize a topology with a root node and a decay topology
        topology = Topology(0, decay_topology=((1, 2), 3))
        # Initialize a topology with a root node
        topology = Topology(0)
        topology.root.add_daughter(Node(1))
        ```
        """
        self.__root = Node.get_node(root)
        if ordering_function is not None:
            self.__sorting_fun = ordering_function
            self.__root.ordering_function = ordering_function
        else:
            self.__sorting_fun = cfg.ordering_function

        if decay_topology is not None:
            if len(self.root.daughters) != 0:
                raise ValueError(
                    "If a decay topology is given, then the root node should not already have daughters!"
                    f"Root: {self.root}"
                )
            Node.construct_topology(self.root, decay_topology)

    @property
    def root(self) -> Node:
        """The root node of the topology

        Returns:
            Node: the root node of the topology
        """
        return self.__root

    @property
    def final_state_nodes(self) -> List[Node]:
        """The final state nodes of the topology

        Returns:
            List[Node]: the final state nodes of the topology
        """
        return [n for n in self.preorder() if n.final_state]

    @property
    def tuple(self):
        """
        Tuple representation of the topology. When called on the root node of a tree, the result can be used to reconstruct the tree.

        Returns:
            tuple: the tuple representation of the topology root node
        """
        return self.root.tuple

    @property
    def ordering_function(self) -> Callable:
        """The sorting key of the topology

        Returns:
            int: the sorting key of the topology
        """
        return self.__sorting_fun

    @ordering_function.setter
    def ordering_function(self, value):
        if not isinstance(value((1, 2, 3)), tuple):
            raise ValueError(
                "Sorting function has to be a function returning the sorted value of the same datatype and accepting tupels and lists of integers"
            )
        if not isinstance(value(1), int):
            raise ValueError(
                "Sorting function has to be a function returning the sorted value of the same datatype and accepting tupels and lists of integers"
            )

        self.__sorting_fun = value
        self.__root.ordering_function = value

    def __repr__(self) -> str:
        return f"Topology: {self.root}"

    def contains(self, contained_node: Union[Node, int]) -> bool:
        """Check if a node is contained in the topology

        Args:
            contained_node (Node): the node to check for

        Returns:
            bool: True if the node is contained in the topology, False otherwise
        """
        contained_node = Node.get_node(contained_node)
        contained_node.ordering_function = self.ordering_function
        return self.root.contains(contained_node)

    def to_rest_frame(
        self,
        momenta: Dict[str, Union[np.array, jnp.array]],
        tol: Optional[float] = None,
    ) -> Dict[int, Union[np.array, jnp.array]]:
        """Transform the momenta to the rest frame of the root node

        Args:
            momenta (dict): the momenta of the final state particles
            tol (float, optional): tolerance for the gamma check. Defaults to the value in the config. When the original gamma is close to 1, the momenta are assumed to be in the rest frame of the root node.

        Returns:
            dict: the momenta in the rest frame of the root node
        """
        if tol is None:
            tol = cfg.gamma_tolerance

        momentum = self.root.momentum(momenta)
        gamma = akm.gamma(momentum)
        if cb.allclose(gamma, cb.ones_like(gamma), rtol=tol):
            return momenta
        return {k: akm.boost_to_rest(v, momentum) for k, v in momenta.items()}

    def __build_boost_tree(self) -> Tuple[nx.DiGraph, Dict[int, Node]]:
        """Build a boost tree from the topology

        Returns:
            nx.DiGraph: the boost tree as a directed graph
            Dict[int, Node]: a dictionary of the nodes with the node value as key
        """

        boost_tree = nx.DiGraph()
        node_dict = {}
        for node in self.preorder():
            boost_tree.add_node(node.value)
            node_dict[node.value] = node
        for node in self.preorder():
            for d in node.daughters:
                boost_tree.add_edge(node.value, d.value)
        return boost_tree, node_dict

    def path_to(
        self, target: Union[Node, int]
    ) -> Tuple[Union[tuple, int], Dict[int, Node]]:
        """Get the path to a target node

        Args:
            target (Union[Node, int]): the target node to get the path to

        Returns:
            list: the path to the target node
        """
        target = Node.get_node(target)
        boost_tree, node_dict = self.__build_boost_tree()
        return (
            nx.shortest_path(boost_tree, source=self.root.value, target=target.value),
            node_dict,
        )

    @property
    def nodes(self) -> Dict[Union[tuple, int], Node]:
        """nodes of the tree

        Returns:
            Dict[Union[tuple, int], Node]: A dict of the nodes with the node value as key
        """
        return {n.value: n for n in self.preorder()}

    def helicity_angles(
        self,
        momenta: Dict[str, Union[np.array, jnp.array]],
        tol: Optional[float] = None,
        convention: Literal["helicity", "minus_phi", "canonical"] = "helicity",
    ) -> Dict[Tuple[Union[tuple, int], Union[tuple, int]], HelicityAngles]:
        """
        Get a tree with the helicity angles for every internal node

        Parameters:
            momenta(Dictionary): Dictionary of momenta for the final state particles
            tol(float): Tolerance for the gamma check. Defaults to the value in the config.
            convention(Literal["helicity", "minus_phi", "canonical"]): the convention to use.
            Defaults to "helicity".
                helicity: we just rotate to be aligned with the target and boost
                minus_phi: we rotate to be aligned, boost and then roate the azimutal angle (phi or psi) back
                canonical: We rotate, boost and rotate back. Thus the action is a pure boost


        Returns:
            Helicity angles for the final state particles

        """
        helicity_angles = {}

        for node in self.root.preorder():
            if not node.final_state:
                if node != self.root:
                    # TODO: this is a slow, but clean approach, where we only arrive in internal node frames vial the boost method. Maybe we could speed this up by not boosting from the root all the time
                    boost_to_node = self.boost(
                        node, momenta, tol=tol, convention=convention
                    )
                    momenta_in_node_frame = self.root.transform(boost_to_node, momenta)
                else:
                    momenta_in_node_frame = momenta
                isobar, spectator = node.daughters
                helicity_angles[(isobar.value, spectator.value)] = node.helicity_angles(
                    momenta_in_node_frame
                )
        return helicity_angles

    def boost(
        self,
        target: Union[Node, int],
        momenta: Dict[str, Union[np.array, jnp.array]],
        inverse: bool = False,
        tol: Optional[float] = None,
        convention: Literal["helicity", "minus_phi", "canonical"] = "helicity",
        last_boost: bool = True,
    ) -> LorentzTrafo:
        """
        Get the boost from the root node to a target node.

        Parameters:
            target: Node to boost to
            momenta: Dictionary of momenta for the final state particles
            inverse: If True, return the inverse of the boost
            tol: Tolerance for the gamma check. Defaults to the value in the config.
            convention (Literal["helicity", "minus_phi", "canonical"], optional): the convention to use for the boost. Defaults to "helicity".
                helicity: we just rotate to be aligned with the target and boost
                minus_phi: we rotate to be aligned, boost and then roate the azimutal angle (phi or psi) back
                canonical: We rotate, boost and rotate back. Thus the action is a pure boost
            last_boost: If False the last boost to the target will not be performed and only the alignment rotation will be done. last_boost can only be False for the helicity convention

        Returns:
            Boost from the root node to the target node

        """
        if last_boost is False and convention != "helicity":
            raise ValueError(
                f"The variable last_boost can only be False when the conveintion is 'helicity' and not "
                f"{convention}. last_boost = False is intended for massless particles, which should be dealt with in helicity basis."
            )
        target = Node.get_node(target)
        path, node_dict = self.path_to(target)
        trafo = self.root.boost(
            node_dict[path[0]], momenta, tol=tol, convention=convention
        )
        momenta = self.root.transform(trafo, momenta)
        trafos = [trafo]
        for i in range(1, len(path)):
            if last_boost is False and i == len(path) - 1:
                boost, _, _ = node_dict[path[i - 1]].rotate_to(
                    node_dict[path[i]], momenta, tol=tol
                )
            else:
                boost = node_dict[path[i - 1]].boost(
                    node_dict[path[i]], momenta, tol=tol, convention=convention
                )
            momenta = node_dict[path[i - 1]].transform(boost, momenta)
            trafo = boost @ trafo
            trafos.append(boost)
        if inverse:
            # this is more precise then the naive inverse
            inverse_trafo = trafos[0].inverse()
            for trafo in trafos[1:]:
                inverse_trafo = inverse_trafo @ trafo.inverse()
            return inverse_trafo
        return trafo

    def rotate_between_topologies(
        self,
        other: "Topology",
        target: Union[Node, int],
        momenta: Dict[str, Union[np.array, jnp.array]],
        tol: Optional[float] = None,
        convention: Literal["helicity", "minus_phi", "canonical"] = "helicity",
        last_boost: bool = True,
    ) -> LorentzTrafo:
        """Get the relative Wigner angles between two topologies

        Parameters:
            other: Topology to compare to
            target: Node to compare to
            momenta: Dictionary of momenta for the final state particles
            tol: Tolerance for the gamma check. Defaults to the value in the config.
            convention (Literal["helicity", "minus_phi", "canonical"], optional): the convention to use for the boost. Defaults to "helicity".
                helicity: we just rotate to be aligned with the target and boost
                minus_phi: we rotate to be aligned, boost and then roate the azimutal angle (phi or psi) back
                canonical: We rotate, boost and rotate back. Thus the action is a pure boost
            last_boost: If False the last boost to the target will not be performed and only the alignment rotation will be done. last_boost can only be False for the helicity convention

        Returns:
            The rotation between the two rest frames for the target node, one arrives at by boosting from the mother rest frame to the target rest frame as described by the two topologies
        """
        target = Node.get_node(target)
        # invert self, since this final state is seen as the reference
        boost1_inv = self.boost(
            target,
            momenta,
            inverse=True,
            tol=tol,
            convention=convention,
            last_boost=last_boost,
        )
        boost2 = other.boost(
            target, momenta, tol=tol, convention=convention, last_boost=last_boost
        )
        return boost2 @ boost1_inv

    def relative_wigner_angles(
        self,
        other: "Topology",
        momenta: Dict[str, Union[np.array, jnp.array]],
        tol: Optional[float] = None,
        convention: Literal["helicity", "minus_phi", "canonical"] = "helicity",
        has_massless_particle: bool = False,
    ) -> Dict[int, Tuple[Union[jnp.ndarray, np.array], Union[jnp.ndarray, np.array]]]:
        """Get the relative Wigner angles between two topologies

        Parameters:
            other: Topology to compare to
            target: Node to compare to
            momenta: Dictionary of momenta for the final state particles
            tol: Tolerance for the gamma check. Defaults to the value in the config.
            convention (Literal["helicity", "minus_phi", "canonical"], optional): the convention to use for the boost. Defaults to "helicity".
                helicity: we just rotate to be aligned with the target and boost
                minus_phi: we rotate to be aligned, boost and then roate the azimutal angle (phi or psi) back
                canonical: We rotate, boost and rotate back. Thus the action is a pure boost
            has_massless_particle: If True, the final boosts of the transformation into the rest frame of the targets will be omitted. This is not a valid thing to do for any convention other than 'heliticy'.

        Returns:
            Dict of the relative Wigner angles with the final state node as key
        """

        if has_massless_particle and convention != "helicity":
            raise ValueError(
                f"A massless particle can only be treated in 'helicity' convention and not in {convention} convention. Please change convention or disable the 'has_massless_particle' flag, if none of your final state particle is massless."
            )

        return {
            target.value: self.rotate_between_topologies(
                other,
                target,
                momenta,
                tol=tol,
                convention=convention,
                last_boost=not has_massless_particle,
            ).wigner_angles()
            for target in self.final_state_nodes
        }

    def align_with_daughter(
        self,
        momenta: Dict[int, Union[np.array, jnp.array]],
        node: Optional[Union[int, Node]] = None,
    ) -> Dict[int, Union[np.array, jnp.array]]:
        """Align the momenta with the node passed as argument. If no node is passed, the first daughter is used.
        If the node is not a daughter of the root node, a ValueError is raised.

        Args:
            momenta (dict): the momenta of the final state particles
            node (int, optional): the daughter to align with. Defaults to the first daughter.

        Returns:
            dict: the aligned momenta
        """
        if node is None:
            nth_daughter = 0
        else:
            node = Node.get_node(node)
            node.ordering_function = self.ordering_function
            try:
                (nth_daughter,) = [
                    i
                    for i, d in enumerate(self.root.daughters)
                    if d.value == node.value
                ]
            except ValueError:
                raise ValueError(
                    f"Node {node} is not a daughter of the root node {self.root}"
                )
        return self.root.align_with_daughter(momenta, nth_daughter)

    def preorder(self) -> List[Node]:
        """Get the nodes in the tree in preorder. This only calls the preorder function of the root node.
        For more details see the preorder function of the Node class.

        Returns:
            list: the nodes in the tree in preorder
        """
        return self.root.preorder()


def split(nodes: List[Node], splitter: int) -> Tuple[Tuple[Node], Tuple[Node]]:
    """
    Split a list of nodes into two lists of nodes.
    Parameters: nodes: List of nodes to split
                splitter: Bitmask to split the nodes 1 -> left, 0 -> right
    Returns: Tuple of lists of nodes
    """
    left = []
    right = []
    for i, n in enumerate(nodes):
        if splitter & (1 << i):
            left.append(n)
        else:
            right.append(n)
    return tuple(left), tuple(right)


def generate_topology_definitions(nodes: List[int]) -> List[Node]:
    """
    Generate all possible topology definitions for a given list of nodes.

    Parameters:
        nodes: List of nodes to generate topology definitions for

    Returns:
        List of topology definitions
    """
    topologies = []
    if len(nodes) == 1:
        return [(None, None)]
    for i in range(1, 1 << len(nodes) - 1):
        left, right = split(nodes, i)
        for l, r in generate_topology_definitions(left):
            if len(left) == 1:
                l_node = Node(left[0])
            else:
                l_node = Node(left)
            if l is not None:
                l_node.add_daughter(l)
                l_node.add_daughter(r)
            for l2, r2 in generate_topology_definitions(right):
                if len(right) == 1:
                    r_node = Node(right[0])
                else:
                    r_node = Node(right)
                if l2 is not None:
                    r_node.add_daughter(l2)
                    r_node.add_daughter(r2)
                topologies.append((l_node, r_node))
    return topologies


class TopologyCollection:
    """
    A group of topologies with the same start node and final state nodes. Mostly used to filter topologies based on the internal nodes they contain.
    Also ensures, that all topologies are for the same final state nodes and start node.

    Attributes:
        start_node (int): the start node of the topologies. Has to be the same for all topologies.
        final_state_nodes (list): the final state nodes of the topologies. Have to be the same for all topologies.
        topologies (list): the topologies of the collection
        ordering_function (function): function ordering the daughters and node values of the topologies. Will overwrite the ordering function of the topologies.
    """

    @staticmethod
    def filter_list(topologies: List[Node], contained_node: Node) -> List[Topology]:
        """
        Filter the topologies based on the number of contained steps.

        Args:
            contained_step (list): sub topology for which to filter
        """
        return [t for t in topologies if t.contains(contained_node)]

    def __init__(
        self,
        start_node: int = None,
        final_state_nodes: List[int] = None,
        topologies: List[Topology] = None,
        ordering_function=None,
    ):
        """
        Initialize the topology collection with either a list of topologies or a start node and final state nodes.
        If topologies are given, the start node and final state nodes are taken from the first topology.
        If start node and final state nodes are given, the topologies are generated from the final state nodes.

        Args:
            start_node (int): the start node of the topologies
            final_state_nodes (list): the final state nodes of the topologies
            topologies (list): the topologies of the collection
            ordering_function (function): function ordering the daughters and node values of the topologies

        Raises:
            ValueError: if neither topologies nor start_node and final_state_nodes are given
            ValueError: if the topologies have different start nodes. Only applies if a list of topologies is given.

        Examples:

        ```python
        from decayangle.decay_topology import Topology, TopologyCollection
        # Create a topology collection from a list of topologies
        topologies = [Topology(start_node=0, (1, (2, 3))), Topology((start_node=0, (2, (1, 3)))]
        collection = TopologyCollection(topologies=topologies)

        # Create a topology collection from a start node and final state nodes
        collection = TopologyCollection(start_node=0, final_state_nodes=[2, 3])
        ```
        """
        if topologies is not None:
            self.__topologies = topologies
            self.start_node = topologies[0].root.value
            self.final_state_nodes = [n.value for n in topologies[0].final_state_nodes]
            for topology in topologies:
                if topology.root.value != self.start_node:
                    raise ValueError("All topologies have to have the same start node")
                if any(
                    [
                        n.value not in self.final_state_nodes
                        for n in topology.final_state_nodes
                    ]
                ):
                    raise ValueError(
                        "All topologies have to have the same final state nodes"
                    )
        elif start_node is not None and final_state_nodes is not None:
            self.__topologies = None
            self.start_node = start_node
            self.final_state_nodes = final_state_nodes
        else:
            raise ValueError(
                "Either topologies or start_node and final_state_nodes have to be given"
            )

        self.node_numbers = dict(enumerate([self.start_node] + self.final_state_nodes))
        if ordering_function is not None:
            self.ordering_function = ordering_function
        else:
            self.ordering_function = cfg.ordering_function

    @property
    def ordering_function(self) -> Callable:
        """The sorting key of the topology, used to sort the daughters of the nodes and the values of the composite nodes

        Returns:
            A function returning an integer and accepting an integer or tuple as input
        """
        return self.__sorting_fun

    @ordering_function.setter
    def ordering_function(self, value: Callable):
        """
        Set the sorting function for the TopologyCollection and all topologies in the collection
        Sorting functions are expected to return the same data type as the input
        They need to accept lists, tuples and integers as input

        Args:
            value (Callable): the sorting function with the signature (Union[int, Tuple[int]]) -> Union[int, Tuple[int]]

        Raises:
            ValueError: if the sorting function does not have the correct signature
        """

        if not isinstance(value((1, 2, 3)), tuple):
            raise ValueError(
                "Sorting function has to be a function returning the sorted value of the same datatype and accepting tupels and lists of integers"
            )
        if not isinstance(value(1), int):
            raise ValueError(
                "Sorting function has to be a function returning the sorted value of the same datatype and accepting tupels and lists of integers"
            )

        self.__sorting_fun = value
        for topology in self.topologies:
            topology.ordering_function = value

    def __generate_topologies(self) -> List[Topology]:
        """returns all possible topologies for the given final state nodes

        Returns:
            List[Topology]: all possible topologies for the given final state nodes
        """
        topologies = generate_topology_definitions(self.final_state_nodes)
        topologies_with_root_node = []
        for l, r in topologies:
            root = Node(self.start_node)
            root.add_daughter(l)
            root.add_daughter(r)
            topologies_with_root_node.append(root)
        return [
            Topology(node, ordering_function=self.ordering_function)
            for node in topologies_with_root_node
        ]

    @property
    def topologies(self) -> List[Topology]:
        """Returns all possible topologies for the given final state nodes or the topologies provided at initialization

        Returns:
            List[Topology]: the topologies of the collection
        """
        if self.__topologies is None:
            self.__topologies = self.__generate_topologies()
        return self.__topologies

    def filter(self, *contained_nodes: Node) -> List[Topology]:
        """
        Filter the topologies based on the number of contained intermediate nodes.

        Args:
            contained_nodes (tuple[Node]): nodes which should be contained in the topologies
        """
        topologies = self.topologies
        for contained_node in contained_nodes:
            topologies = self.filter_list(topologies, contained_node)
        return topologies<|MERGE_RESOLUTION|>--- conflicted
+++ resolved
@@ -332,8 +332,7 @@
             )
 
         # boost to the rest frame of the target
-<<<<<<< HEAD
-        xi = -akm.rapidity(target.momentum(rotated_momenta))
+        xi = -akm.rapidity(target.momentum(momenta))
         if not cb.all(cb.isfinite(xi)):
             cfg.raise_if_safety_on(
                 ValueError(
@@ -342,9 +341,6 @@
                     f"If you expect massless particles, you should use the has_massless_particle option in the relative_wigner_angles method."
                 )
             )
-=======
-        xi = -akm.rapidity(target.momentum(momenta))
->>>>>>> 3b5b13be
         boost = LorentzTrafo(zero, zero, xi, zero, zero, zero)
 
         if convention == "helicity":
